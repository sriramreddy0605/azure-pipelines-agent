﻿using System;
using Microsoft.VisualStudio.Services.Agent.Util;
using System.IO;
using System.Threading.Tasks;
using Microsoft.TeamFoundation.DistributedTask.WebApi;
using System.Threading;

namespace Microsoft.VisualStudio.Services.Agent.Listener
{
    [ServiceLocator(Default = typeof(Worker))]
    public interface IWorker : IDisposable, IAgentService
    {
        Task<int> RunAsync(JobRequestMessage jobRequestMessage, CancellationToken cancellationToken);
    }

    public class Worker : AgentService, IWorker
    {
#if OS_WINDOWS
        private const String WorkerProcessName = "Agent.Worker.exe";
#else
        private const String WorkerProcessName = "Agent.Worker";
#endif        

        public async Task<int> RunAsync(JobRequestMessage jobRequestMessage, CancellationToken cancellationToken)
        {            
            Task<int> workerProcessTask = null;
            using (var processChannel = HostContext.GetService<IProcessChannel>())
            using (var processInvoker = HostContext.GetService<IProcessInvoker>())
            {
                processChannel.StartServer(
                    (pipeHandleOut, pipeHandleIn) =>
                    {                        
                        var assemblyDirectory = AssemblyUtil.AssemblyDirectory;
                        string workerFileName = Path.Combine(assemblyDirectory, WorkerProcessName);
                        workerProcessTask = processInvoker.ExecuteAsync(assemblyDirectory, workerFileName, "spawnclient " + pipeHandleOut + " " + pipeHandleIn, null, cancellationToken);
                    }
                );
                await processChannel.SendAsync(1, JsonUtility.ToString(jobRequestMessage), cancellationToken);
                int resultCode = 0;
                bool canceled = false;
                try
                {
                    resultCode = await workerProcessTask;
                } 
                catch (OperationCanceledException)
                {
                    canceled = true;                    
                }
                catch (AggregateException errors)
                {
                    canceled = true;
                    // Ignore OperationCanceledException and TaskCanceledException exceptions
                    errors.Handle(e => e is OperationCanceledException);
                }
                if (canceled)
                {
                    //we create internal cancelation token, which nobody can access, because the parent token is already cancelled
                    //Hopefully not an issue, because cancelation should not take long
                    CancellationTokenSource ct = new CancellationTokenSource();
                    await processChannel.SendAsync(2, "", ct.Token);
                }
                return resultCode;
            }
        }
<<<<<<< HEAD
=======
        public Worker()
        {
            State = WorkerState.New;
        }
        
        public void LaunchProcess(String pipeHandleOut, String pipeHandleIn, string workingFolder)
        {
            string workerFileName = Path.Combine(IOUtil.GetBinPath(), WorkerProcessName);
            _processInvoker = HostContext.GetService<IProcessInvoker>();
            _processInvoker.Exited += _processInvoker_Exited;
            State = WorkerState.Starting;
            var environmentVariables = new Dictionary<String, String>();            
            _processInvoker.Execute(workingFolder, workerFileName, "spawnclient " + pipeHandleOut + " " + pipeHandleIn,
                environmentVariables);
        }        

        private void _processInvoker_Exited(object sender, EventArgs e)
        {
            _processInvoker.Exited -= _processInvoker_Exited;
            if (null != ProcessChannel)
            {
                ProcessChannel.Dispose();
                ProcessChannel = null;
            }
            State = WorkerState.Finished;
        }
>>>>>>> 7e646a2c

        #region IDisposable Support
        private bool disposedValue = false; // To detect redundant calls

        protected virtual void Dispose(bool disposing)
        {
            if (!disposedValue)
            {
                disposedValue = true;
            }
        }

        // This code added to correctly implement the disposable pattern.
        public void Dispose()
        {
            // Do not change this code. Put cleanup code in Dispose(bool disposing) above.
            Dispose(true);
        }
#endregion
    }
}<|MERGE_RESOLUTION|>--- conflicted
+++ resolved
@@ -30,7 +30,7 @@
                 processChannel.StartServer(
                     (pipeHandleOut, pipeHandleIn) =>
                     {                        
-                        var assemblyDirectory = AssemblyUtil.AssemblyDirectory;
+                        var assemblyDirectory = IOUtil.GetBinPath();
                         string workerFileName = Path.Combine(assemblyDirectory, WorkerProcessName);
                         workerProcessTask = processInvoker.ExecuteAsync(assemblyDirectory, workerFileName, "spawnclient " + pipeHandleOut + " " + pipeHandleIn, null, cancellationToken);
                     }
@@ -62,35 +62,6 @@
                 return resultCode;
             }
         }
-<<<<<<< HEAD
-=======
-        public Worker()
-        {
-            State = WorkerState.New;
-        }
-        
-        public void LaunchProcess(String pipeHandleOut, String pipeHandleIn, string workingFolder)
-        {
-            string workerFileName = Path.Combine(IOUtil.GetBinPath(), WorkerProcessName);
-            _processInvoker = HostContext.GetService<IProcessInvoker>();
-            _processInvoker.Exited += _processInvoker_Exited;
-            State = WorkerState.Starting;
-            var environmentVariables = new Dictionary<String, String>();            
-            _processInvoker.Execute(workingFolder, workerFileName, "spawnclient " + pipeHandleOut + " " + pipeHandleIn,
-                environmentVariables);
-        }        
-
-        private void _processInvoker_Exited(object sender, EventArgs e)
-        {
-            _processInvoker.Exited -= _processInvoker_Exited;
-            if (null != ProcessChannel)
-            {
-                ProcessChannel.Dispose();
-                ProcessChannel = null;
-            }
-            State = WorkerState.Finished;
-        }
->>>>>>> 7e646a2c
 
         #region IDisposable Support
         private bool disposedValue = false; // To detect redundant calls
