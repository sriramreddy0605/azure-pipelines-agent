--- conflicted
+++ resolved
@@ -148,12 +148,12 @@
             Trace.Info($"Current running agent version is {BuildConstants.AgentPackage.Version}");
             PackageVersion agentVersion = new PackageVersion(BuildConstants.AgentPackage.Version);
 
-<<<<<<< HEAD
             if (serverVersion.Major == 2 && agentVersion.Major == 3)
             {
                 Trace.Info("We don't downgrade agent from 3.* to 2.*, skipping update");
                 return false;
-=======
+            }
+
             //Checking if current system support .NET 6 agent
             if (agentVersion.Major == 2 && serverVersion.Major == 3)
             {
@@ -187,7 +187,6 @@
                 {
                     Trace.Error($"Error has occurred while checking if system supports .NET 6: {ex}");
                 }
->>>>>>> 93801809
             }
 
             if (serverVersion.CompareTo(agentVersion) > 0)
