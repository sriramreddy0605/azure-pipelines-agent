﻿// Copyright (c) Microsoft Corporation.
// Licensed under the MIT License.

using Agent.Sdk;
using Microsoft.VisualStudio.Services.Agent;
using Microsoft.VisualStudio.Services.Agent.Listener.Configuration;
using Microsoft.VisualStudio.Services.Agent.Util;
using Microsoft.VisualStudio.Services.Common;
using Microsoft.VisualStudio.Services.FeatureAvailability;
using Microsoft.VisualStudio.Services.FeatureAvailability.WebApi;
using System;
using System.Threading;
using System.Threading.Tasks;

namespace Agent.Listener.Configuration
{
    [ServiceLocator(Default = typeof(FeatureFlagProvider))]
    public interface IFeatureFlagProvider : IAgentService
    {
        /// <summary>
        /// Gets the status of a feature flag from the specified service endpoint.
        /// If request fails, the feature flag is assumed to be off.
        /// </summary>
        /// <param name="context">Agent host contexts</param>
        /// <param name="featureFlagName">The name of the feature flag to get the status of.</param>
        /// <param name="traceWriter">Trace writer for output</param>
        /// <returns>The status of the feature flag.</returns>
<<<<<<< HEAD
        /// <exception cref="VssUnauthorizedException">Thrown if token is not suitable for retrieving feature flag status</exception>
=======
>>>>>>> f87750b3
        /// <exception cref="InvalidOperationException">Thrown if agent is not configured</exception>
        public Task<FeatureFlag> GetFeatureFlagAsync(IHostContext context, string featureFlagName, ITraceWriter traceWriter, CancellationToken ctk = default);

    }
    
    public class FeatureFlagProvider : AgentService, IFeatureFlagProvider
    {

        public async Task<FeatureFlag> GetFeatureFlagAsync(IHostContext context, string featureFlagName,
            ITraceWriter traceWriter, CancellationToken ctk = default)
        {
            traceWriter.Verbose(nameof(GetFeatureFlagAsync));
            ArgUtil.NotNull(featureFlagName, nameof(featureFlagName));

            var credMgr = context.GetService<ICredentialManager>();
            var configManager = context.GetService<IConfigurationManager>();
            var agentCertManager = context.GetService<IAgentCertificateManager>();

            VssCredentials creds = credMgr.LoadCredentials();
            ArgUtil.NotNull(creds, nameof(creds));

            AgentSettings settings = configManager.LoadSettings();
            using var vssConnection = VssUtil.CreateConnection(new Uri(settings.ServerUrl), creds, traceWriter, agentCertManager.SkipServerCertificateValidation);
            var client = vssConnection.GetClient<FeatureAvailabilityHttpClient>();
            try
            {
                return await client.GetFeatureFlagByNameAsync(featureFlagName, checkFeatureExists: false);
            } catch (VssServiceException e) {
                Trace.Warning("Unable to retrieve feature flag status: " + e.ToString());
                return new FeatureFlag(featureFlagName, "", "", "Off", "Off");
            } catch (VssUnauthorizedException e) {
                Trace.Warning("Unable to retrieve feature flag with following exception: " + e.ToString());
                return new FeatureFlag(featureFlagName, "", "", "Off", "Off");
            }
        }
    }
}<|MERGE_RESOLUTION|>--- conflicted
+++ resolved
@@ -25,10 +25,7 @@
         /// <param name="featureFlagName">The name of the feature flag to get the status of.</param>
         /// <param name="traceWriter">Trace writer for output</param>
         /// <returns>The status of the feature flag.</returns>
-<<<<<<< HEAD
         /// <exception cref="VssUnauthorizedException">Thrown if token is not suitable for retrieving feature flag status</exception>
-=======
->>>>>>> f87750b3
         /// <exception cref="InvalidOperationException">Thrown if agent is not configured</exception>
         public Task<FeatureFlag> GetFeatureFlagAsync(IHostContext context, string featureFlagName, ITraceWriter traceWriter, CancellationToken ctk = default);
 
